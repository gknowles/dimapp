--- conflicted
+++ resolved
@@ -49,11 +49,7 @@
 
 //===========================================================================
 // Number of digits required to display a number in decimal
-<<<<<<< HEAD
-inline constexpr int digits10(uint32_t val) {
-=======
 constexpr int digits10(uint32_t val) {
->>>>>>> 5b1fa305
     const int DeBruijnBitPositionAdjustedForLog10[] = {
         0, 3, 0, 3, 4, 6, 0, 9, 3, 4, 5, 5, 6, 7, 1, 9,
         2, 3, 6, 8, 4, 5, 7, 2, 6, 8, 7, 2, 8, 1, 1, 9,
@@ -86,11 +82,7 @@
 
 //===========================================================================
 // Round up to power of 2
-<<<<<<< HEAD
-inline constexpr size_t pow2Ceil(uint64_t num) {
-=======
 constexpr size_t pow2Ceil(uint64_t num) {
->>>>>>> 5b1fa305
 #if 0
     unsigned long k;
     _BitScanReverse64(&k, num);
